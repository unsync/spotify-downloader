import urllib
import subprocess
import os

from spotdl import const
from spotdl import internals
from spotdl import spotify_tools
from spotdl import youtube_tools
from spotdl import convert
from spotdl import metadata
from spotdl import downloader

import pytest
import loader

loader.load_defaults()

SPOTIFY_TRACK_URL = "https://open.spotify.com/track/3SipFlNddvL0XNZRLXvdZD"
EXPECTED_YOUTUBE_TITLE = "Janji - Heroes Tonight (feat. Johnning) [NCS Release]"
EXPECTED_SPOTIFY_TITLE = "Janji - Heroes Tonight"
EXPECTED_YOUTUBE_URL = "http://youtube.com/watch?v=3nQNiWdeH2Q"
# GIST_URL is the monkeypatched version of: https://www.youtube.com/results?search_query=janji+-+heroes
# so that we get same results even if YouTube changes the list/order of videos on their page.
GIST_URL = "https://gist.githubusercontent.com/ritiek/e731338e9810e31c2f00f13c249a45f5/raw/c11a27f3b5d11a8d082976f1cdd237bd605ec2c2/search_results.html"


def pytest_namespace():
    # XXX: We override the value of `content_fixture` later in the tests.
    # We do not use an acutal @pytest.fixture because it does not accept
    # the monkeypatch parameter and we need to monkeypatch the network
    # request before creating the Pafy object.
    return {"content_fixture": None}


@pytest.fixture(scope="module")
def metadata_fixture():
    meta_tags = spotify_tools.generate_metadata(SPOTIFY_TRACK_URL)
    return meta_tags


def test_metadata(metadata_fixture):
    expect_number = 23
    assert len(metadata_fixture) == expect_number


class TestFileFormat:
    def test_with_spaces(self, metadata_fixture):
        title = internals.format_string(const.args.file_format, metadata_fixture)
        assert title == EXPECTED_SPOTIFY_TITLE

    def test_without_spaces(self, metadata_fixture):
        const.args.no_spaces = True
        title = internals.format_string(const.args.file_format, metadata_fixture)
        assert title == EXPECTED_SPOTIFY_TITLE.replace(" ", "_")


def monkeypatch_youtube_search_page(*args, **kwargs):
    fake_urlopen = urllib.request.urlopen(GIST_URL)
    return fake_urlopen


def test_youtube_url(metadata_fixture, monkeypatch):
    monkeypatch.setattr(
        youtube_tools.GenerateYouTubeURL,
        "_fetch_response",
        monkeypatch_youtube_search_page,
    )
    url = youtube_tools.generate_youtube_url(SPOTIFY_TRACK_URL, metadata_fixture)
    assert url == EXPECTED_YOUTUBE_URL


def test_youtube_title(metadata_fixture, monkeypatch):
    monkeypatch.setattr(
        youtube_tools.GenerateYouTubeURL,
        "_fetch_response",
        monkeypatch_youtube_search_page,
    )
    content = youtube_tools.go_pafy(SPOTIFY_TRACK_URL, metadata_fixture)
    pytest.content_fixture = content
    title = youtube_tools.get_youtube_title(content)
    assert title == EXPECTED_YOUTUBE_TITLE


@pytest.fixture(scope="module")
def filename_fixture(metadata_fixture):
    songname = internals.format_string(const.args.file_format, metadata_fixture)
    filename = internals.sanitize_title(songname)
    return filename


def test_check_track_exists_before_download(tmpdir, metadata_fixture, filename_fixture):
    expect_check = False
    const.args.folder = str(tmpdir)
    # prerequisites for determining filename
    track_existence = downloader.CheckExists(filename_fixture, metadata_fixture)
    check = track_existence.already_exists(SPOTIFY_TRACK_URL)
    assert check == expect_check


class TestDownload:
    def blank_audio_generator(self, filepath):
        if filepath.endswith(".m4a"):
            cmd = "ffmpeg -f lavfi -i anullsrc -t 1 -c:a aac {}".format(filepath)
        elif filepath.endswith(".webm"):
            cmd = "ffmpeg -f lavfi -i anullsrc -t 1 -c:a libopus {}".format(filepath)
        subprocess.call(cmd.split(" "))

    def test_m4a(self, monkeypatch, filename_fixture):
        expect_download = True
        monkeypatch.setattr(
            "pafy.backend_shared.BaseStream.download", self.blank_audio_generator
        )
        download = youtube_tools.download_song(
            filename_fixture + ".m4a", pytest.content_fixture
        )
        assert download == expect_download

    def test_webm(self, monkeypatch, filename_fixture):
        expect_download = True
        monkeypatch.setattr(
            "pafy.backend_shared.BaseStream.download", self.blank_audio_generator
        )
        download = youtube_tools.download_song(
            filename_fixture + ".webm", pytest.content_fixture
        )
        assert download == expect_download


class TestFFmpeg:
    def test_convert_from_webm_to_mp3(self, filename_fixture, monkeypatch):
<<<<<<< HEAD
        expect_command = "ffmpeg -y -hide_banner -nostats -v panic -i {0}.webm -codec:a libmp3lame -ar 44100 -b:a 192k -vn {0}.mp3".format(
            os.path.join(const.args.folder, filename_fixture)
        )
=======
        monkeypatch.setattr("os.remove", lambda x: None)
        expect_command = "ffmpeg -y -i {0}.webm -codec:a libmp3lame -ar 44100 -b:a 192k -vn {0}.mp3".format(os.path.join(const.args.folder, filename_fixture))
>>>>>>> 53dd292b
        _, command = convert.song(
            filename_fixture + ".webm", filename_fixture + ".mp3", const.args.folder
        )
        assert " ".join(command) == expect_command

    def test_convert_from_webm_to_m4a(self, filename_fixture, monkeypatch):
<<<<<<< HEAD
        expect_command = "ffmpeg -y -hide_banner -nostats -v panic -i {0}.webm -cutoff 20000 -codec:a aac -ar 44100 -b:a 192k -vn {0}.m4a".format(
            os.path.join(const.args.folder, filename_fixture)
        )
=======
        monkeypatch.setattr("os.remove", lambda x: None)
        expect_command = "ffmpeg -y -i {0}.webm -cutoff 20000 -codec:a aac -ar 44100 -b:a 192k -vn {0}.m4a".format(os.path.join(const.args.folder, filename_fixture))
>>>>>>> 53dd292b
        _, command = convert.song(
            filename_fixture + ".webm", filename_fixture + ".m4a", const.args.folder
        )
        assert " ".join(command) == expect_command

    def test_convert_from_m4a_to_mp3(self, filename_fixture, monkeypatch):
<<<<<<< HEAD
        expect_command = "ffmpeg -y -hide_banner -nostats -v panic -i {0}.m4a -codec:v copy -codec:a libmp3lame -ar 44100 -b:a 192k -vn {0}.mp3".format(
            os.path.join(const.args.folder, filename_fixture)
        )
=======
        monkeypatch.setattr("os.remove", lambda x: None)
        expect_command = "ffmpeg -y -i {0}.m4a -codec:v copy -codec:a libmp3lame -ar 44100 -b:a 192k -vn {0}.mp3".format(os.path.join(const.args.folder, filename_fixture))
>>>>>>> 53dd292b
        _, command = convert.song(
            filename_fixture + ".m4a", filename_fixture + ".mp3", const.args.folder
        )
        assert " ".join(command) == expect_command

    def test_convert_from_m4a_to_webm(self, filename_fixture, monkeypatch):
<<<<<<< HEAD
        expect_command = "ffmpeg -y -hide_banner -nostats -v panic -i {0}.m4a -codec:a libopus -vbr on -b:a 192k -vn {0}.webm".format(
            os.path.join(const.args.folder, filename_fixture)
        )
=======
        monkeypatch.setattr("os.remove", lambda x: None)
        expect_command = "ffmpeg -y -i {0}.m4a -codec:a libopus -vbr on -b:a 192k -vn {0}.webm".format(os.path.join(const.args.folder, filename_fixture))
>>>>>>> 53dd292b
        _, command = convert.song(
            filename_fixture + ".m4a", filename_fixture + ".webm", const.args.folder
        )
        assert " ".join(command) == expect_command

    def test_convert_from_m4a_to_flac(self, filename_fixture, monkeypatch):
<<<<<<< HEAD
        expect_command = "ffmpeg -y -hide_banner -nostats -v panic -i {0}.m4a -codec:a flac -ar 44100 -b:a 192k -vn {0}.flac".format(
            os.path.join(const.args.folder, filename_fixture)
        )
=======
        monkeypatch.setattr("os.remove", lambda x: None)
        expect_command = "ffmpeg -y -i {0}.m4a -codec:a flac -ar 44100 -b:a 192k -vn {0}.flac".format(os.path.join(const.args.folder, filename_fixture))
>>>>>>> 53dd292b
        _, command = convert.song(
            filename_fixture + ".m4a", filename_fixture + ".flac", const.args.folder
        )
        assert " ".join(command) == expect_command

    def test_correct_container_for_m4a(self, filename_fixture, monkeypatch):
        expect_command = "ffmpeg -y -i {0}.m4a.temp -acodec copy -b:a 192k -vn {0}.m4a".format(os.path.join(const.args.folder, filename_fixture))
        _, command = convert.song(
            filename_fixture + ".m4a", filename_fixture + ".m4a", const.args.folder
        )
        assert ' '.join(command) == expect_command


class TestAvconv:
<<<<<<< HEAD
    def test_convert_from_m4a_to_mp3(self, filename_fixture):
        expect_command = "avconv -loglevel 0 -i {0}.m4a -ab 192k {0}.mp3 -y".format(
            os.path.join(const.args.folder, filename_fixture)
        )
=======
    def test_convert_from_m4a_to_mp3(self, filename_fixture, monkeypatch):
        monkeypatch.setattr("os.remove", lambda x: None)
        expect_command = "avconv -loglevel debug -i {0}.m4a -ab 192k {0}.mp3 -y".format(os.path.join(const.args.folder, filename_fixture))
>>>>>>> 53dd292b
        _, command = convert.song(
            filename_fixture + ".m4a",
            filename_fixture + ".mp3",
            const.args.folder,
            avconv=True,
        )
        assert " ".join(command) == expect_command


@pytest.fixture(scope="module")
def trackpath_fixture(filename_fixture):
    trackpath = os.path.join(const.args.folder, filename_fixture)
    return trackpath


class TestEmbedMetadata:
    def test_embed_in_mp3(self, metadata_fixture, trackpath_fixture):
        expect_embed = True
        embed = metadata.embed(trackpath_fixture + ".mp3", metadata_fixture)
        assert embed == expect_embed

    def test_embed_in_m4a(self, metadata_fixture, trackpath_fixture):
        expect_embed = True
        embed = metadata.embed(trackpath_fixture + ".m4a", metadata_fixture)
        os.remove(trackpath_fixture + ".m4a")
        assert embed == expect_embed

    def test_embed_in_webm(self, metadata_fixture, trackpath_fixture):
        expect_embed = False
        embed = metadata.embed(trackpath_fixture + ".webm", metadata_fixture)
        os.remove(trackpath_fixture + ".webm")
        assert embed == expect_embed

    def test_embed_in_flac(self, metadata_fixture, trackpath_fixture):
        expect_embed = True
        embed = metadata.embed(trackpath_fixture + ".flac", metadata_fixture)
        os.remove(trackpath_fixture + ".flac")
        assert embed == expect_embed


def test_check_track_exists_after_download(
    metadata_fixture, filename_fixture, trackpath_fixture
):
    expect_check = True
    track_existence = downloader.CheckExists(filename_fixture, metadata_fixture)
    check = track_existence.already_exists(SPOTIFY_TRACK_URL)
    os.remove(trackpath_fixture + ".mp3")
    assert check == expect_check<|MERGE_RESOLUTION|>--- conflicted
+++ resolved
@@ -128,77 +128,57 @@
 
 class TestFFmpeg:
     def test_convert_from_webm_to_mp3(self, filename_fixture, monkeypatch):
-<<<<<<< HEAD
         expect_command = "ffmpeg -y -hide_banner -nostats -v panic -i {0}.webm -codec:a libmp3lame -ar 44100 -b:a 192k -vn {0}.mp3".format(
             os.path.join(const.args.folder, filename_fixture)
         )
-=======
-        monkeypatch.setattr("os.remove", lambda x: None)
-        expect_command = "ffmpeg -y -i {0}.webm -codec:a libmp3lame -ar 44100 -b:a 192k -vn {0}.mp3".format(os.path.join(const.args.folder, filename_fixture))
->>>>>>> 53dd292b
+        monkeypatch.setattr("os.remove", lambda x: None)
         _, command = convert.song(
             filename_fixture + ".webm", filename_fixture + ".mp3", const.args.folder
         )
         assert " ".join(command) == expect_command
 
     def test_convert_from_webm_to_m4a(self, filename_fixture, monkeypatch):
-<<<<<<< HEAD
         expect_command = "ffmpeg -y -hide_banner -nostats -v panic -i {0}.webm -cutoff 20000 -codec:a aac -ar 44100 -b:a 192k -vn {0}.m4a".format(
             os.path.join(const.args.folder, filename_fixture)
         )
-=======
-        monkeypatch.setattr("os.remove", lambda x: None)
-        expect_command = "ffmpeg -y -i {0}.webm -cutoff 20000 -codec:a aac -ar 44100 -b:a 192k -vn {0}.m4a".format(os.path.join(const.args.folder, filename_fixture))
->>>>>>> 53dd292b
+        monkeypatch.setattr("os.remove", lambda x: None)
         _, command = convert.song(
             filename_fixture + ".webm", filename_fixture + ".m4a", const.args.folder
         )
         assert " ".join(command) == expect_command
 
     def test_convert_from_m4a_to_mp3(self, filename_fixture, monkeypatch):
-<<<<<<< HEAD
         expect_command = "ffmpeg -y -hide_banner -nostats -v panic -i {0}.m4a -codec:v copy -codec:a libmp3lame -ar 44100 -b:a 192k -vn {0}.mp3".format(
             os.path.join(const.args.folder, filename_fixture)
         )
-=======
-        monkeypatch.setattr("os.remove", lambda x: None)
-        expect_command = "ffmpeg -y -i {0}.m4a -codec:v copy -codec:a libmp3lame -ar 44100 -b:a 192k -vn {0}.mp3".format(os.path.join(const.args.folder, filename_fixture))
->>>>>>> 53dd292b
+        monkeypatch.setattr("os.remove", lambda x: None)
         _, command = convert.song(
             filename_fixture + ".m4a", filename_fixture + ".mp3", const.args.folder
         )
         assert " ".join(command) == expect_command
 
     def test_convert_from_m4a_to_webm(self, filename_fixture, monkeypatch):
-<<<<<<< HEAD
         expect_command = "ffmpeg -y -hide_banner -nostats -v panic -i {0}.m4a -codec:a libopus -vbr on -b:a 192k -vn {0}.webm".format(
             os.path.join(const.args.folder, filename_fixture)
         )
-=======
-        monkeypatch.setattr("os.remove", lambda x: None)
-        expect_command = "ffmpeg -y -i {0}.m4a -codec:a libopus -vbr on -b:a 192k -vn {0}.webm".format(os.path.join(const.args.folder, filename_fixture))
->>>>>>> 53dd292b
+        monkeypatch.setattr("os.remove", lambda x: None)
         _, command = convert.song(
             filename_fixture + ".m4a", filename_fixture + ".webm", const.args.folder
         )
         assert " ".join(command) == expect_command
 
     def test_convert_from_m4a_to_flac(self, filename_fixture, monkeypatch):
-<<<<<<< HEAD
         expect_command = "ffmpeg -y -hide_banner -nostats -v panic -i {0}.m4a -codec:a flac -ar 44100 -b:a 192k -vn {0}.flac".format(
             os.path.join(const.args.folder, filename_fixture)
         )
-=======
-        monkeypatch.setattr("os.remove", lambda x: None)
-        expect_command = "ffmpeg -y -i {0}.m4a -codec:a flac -ar 44100 -b:a 192k -vn {0}.flac".format(os.path.join(const.args.folder, filename_fixture))
->>>>>>> 53dd292b
+        monkeypatch.setattr("os.remove", lambda x: None)
         _, command = convert.song(
             filename_fixture + ".m4a", filename_fixture + ".flac", const.args.folder
         )
         assert " ".join(command) == expect_command
 
     def test_correct_container_for_m4a(self, filename_fixture, monkeypatch):
-        expect_command = "ffmpeg -y -i {0}.m4a.temp -acodec copy -b:a 192k -vn {0}.m4a".format(os.path.join(const.args.folder, filename_fixture))
+        expect_command = "ffmpeg -y -hide_banner -nostats -v panic -i {0}.m4a.temp -acodec copy -b:a 192k -vn {0}.m4a".format(os.path.join(const.args.folder, filename_fixture))
         _, command = convert.song(
             filename_fixture + ".m4a", filename_fixture + ".m4a", const.args.folder
         )
@@ -206,16 +186,10 @@
 
 
 class TestAvconv:
-<<<<<<< HEAD
-    def test_convert_from_m4a_to_mp3(self, filename_fixture):
+    def test_convert_from_m4a_to_mp3(self, filename_fixture, monkeypatch):
+        monkeypatch.setattr("os.remove", lambda x: None)
         expect_command = "avconv -loglevel 0 -i {0}.m4a -ab 192k {0}.mp3 -y".format(
-            os.path.join(const.args.folder, filename_fixture)
-        )
-=======
-    def test_convert_from_m4a_to_mp3(self, filename_fixture, monkeypatch):
-        monkeypatch.setattr("os.remove", lambda x: None)
-        expect_command = "avconv -loglevel debug -i {0}.m4a -ab 192k {0}.mp3 -y".format(os.path.join(const.args.folder, filename_fixture))
->>>>>>> 53dd292b
+            os.path.join(const.args.folder, filename_fixture))
         _, command = convert.song(
             filename_fixture + ".m4a",
             filename_fixture + ".mp3",
