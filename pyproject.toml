[tool.poetry]
name = "spotdl"
<<<<<<< HEAD
version = "4.1.0"
=======
version = "4.0.7"
>>>>>>> 23d18c33
description = "Download your Spotify playlists and songs along with album art and metadata"
license = "MIT"
authors = ["spotDL Team <spotdladmins@googlegroups.com>"]
maintainers = ["xnetcat <xnetcat.dev@gmail.com>"]
readme = "README.md"
repository = "https://github.com/spotDL/spotify-downloader.git"
homepage = "https://github.com/spotDL/spotify-downloader/"
documentation = "https://spotdl.rtfd.io/en/latest/"
keywords = ["spotify", "downloader", "spotdl", "music"]
classifiers = [
    "Intended Audience :: End Users/Desktop",
    "License :: OSI Approved :: MIT License",
    "Programming Language :: Python",
    "Programming Language :: Python :: 3",
    "Programming Language :: Python :: 3 :: Only",
    "Programming Language :: Python :: 3.7",
    "Programming Language :: Python :: 3.8",
    "Programming Language :: Python :: 3.9",
    "Programming Language :: Python :: 3.10",
    "Topic :: Multimedia",
    "Topic :: Multimedia :: Sound/Audio",
    "Topic :: Utilities",
]

[tool.poetry.dependencies]
python = ">=3.7.2,<3.12"

spotipy = "^2.22.0"
ytmusicapi = [
    {version = "^0.22.0", python = "<3.8"},
    {version = "^0.24.0", python = ">=3.8"},
]
pytube = "^12.1.2"
yt-dlp = "^2023.1.6"
mutagen = "^1.46.0"
rich = "^13.0.1"
beautifulsoup4 = "^4.11.1"
requests = "^2.28.1"
rapidfuzz = "^2.13.7"
python-slugify = "^7.0.0"
uvicorn = "^0.20.0"
pydantic = "^1.10.4"
<<<<<<< HEAD
fastapi = "<0.89.0"
=======
fastapi = "!= 0.89.0"
>>>>>>> 23d18c33
platformdirs = "^2.6.2"
pykakasi = "^2.2.1"
syncedlyrics = "^0.2.1"

[tool.poetry.dev-dependencies]
pytest = "^7.2.0"
pytest-mock = "^3.10.0"
pytest-vcr = "^1.0.2"
pyfakefs = "^5.0.0"
pytest-cov = "^4.0.0"
pytest-subprocess = "^1.4.2"
pytest-asyncio = "^0.20.3"
mypy = "^0.991"
<<<<<<< HEAD
pylint = "^2.15.9"
=======
pylint = "^2.15.10"
>>>>>>> 23d18c33
black = "^22.12.0"
mdformat-gfm = "^0.3.5"
types-orjson = "^3.6.2"
types-python-slugify = "^7.0.0.1"
types-requests = "^2.28.11.7"
types-setuptools = "^65.6.0.3"
types-toml = "^0.10.8.1"
types-ujson = "^5.7.0.0"
pyinstaller = "^5.7.0"
mkdocs = "^1.4.2"
mkdocs-material = "^9.0.3"
mkdocstrings = "^0.19.1"
mkdocstrings-python = "^0.8.3"
pymdown-extensions = "^9.9"
mkdocs-gen-files = "^0.4.0"
mkdocs-literate-nav = "^0.6.0"
mkdocs-section-index = "^0.3.4"

[tool.poetry.scripts]
spotdl = "spotdl:console_entry_point"

[build-system]
requires = ["poetry-core>=1.0.0"]
build-backend = "poetry.core.masonry.api"

[tool.pylint.format]
limit-inference-results = 0
fail-under = 9

[mypy]
ignore_missing_imports = true<|MERGE_RESOLUTION|>--- conflicted
+++ resolved
@@ -1,10 +1,6 @@
 [tool.poetry]
 name = "spotdl"
-<<<<<<< HEAD
 version = "4.1.0"
-=======
-version = "4.0.7"
->>>>>>> 23d18c33
 description = "Download your Spotify playlists and songs along with album art and metadata"
 license = "MIT"
 authors = ["spotDL Team <spotdladmins@googlegroups.com>"]
@@ -47,11 +43,7 @@
 python-slugify = "^7.0.0"
 uvicorn = "^0.20.0"
 pydantic = "^1.10.4"
-<<<<<<< HEAD
-fastapi = "<0.89.0"
-=======
 fastapi = "!= 0.89.0"
->>>>>>> 23d18c33
 platformdirs = "^2.6.2"
 pykakasi = "^2.2.1"
 syncedlyrics = "^0.2.1"
@@ -65,11 +57,7 @@
 pytest-subprocess = "^1.4.2"
 pytest-asyncio = "^0.20.3"
 mypy = "^0.991"
-<<<<<<< HEAD
-pylint = "^2.15.9"
-=======
 pylint = "^2.15.10"
->>>>>>> 23d18c33
 black = "^22.12.0"
 mdformat-gfm = "^0.3.5"
 types-orjson = "^3.6.2"
